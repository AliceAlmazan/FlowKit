"""
Module containing FlowJo compatible versions of gate classes
"""
import copy
import numpy as np
from ._base_gate import Gate
from ..gates import PolygonGate
from ..vertex import Vertex
from ..transforms import WSPBiexTransform
from ..._utils import xml_utils


def _rotate_point_around_point(point, cov_mat, center_point=(0, 0)):
    """
    Rotates given point around center_point

    :param point: Coordinates of point to rotate
    :param cov_mat: Covariance matrix for the rotation
    :param center_point: Coordinates of the reference rotation point. Default is the origin (0, 0)

    :return: Rotated point coordinates
    """
    point_translated = np.array([point[0] - center_point[0], point[1] - center_point[1]])
    point_rot = np.dot(point_translated, cov_mat)
    point_untranslated = point_rot + center_point

    return point_untranslated


class WSPEllipsoidGate(Gate):
    """
    Represents a FlowJo workspace Ellipsoid Gate

    FlowJo ellipsoids are odd in that they specify the foci and 4 edge points on the
    ellipse (not the main vertices or co-vertices). They also store coordinates in
    the FlowJo "display space" of 256 x 256. The display space is binned after the
    transformation has been applied, so the multiplier to scale the coordinates is
    found by dividing the max transformed dimension range by 256.
    """
    def __init__(
            self,
            gate_element,
            gating_namespace,
            data_type_namespace
    ):
        gate_name, parent_gate_name, dimensions = xml_utils.parse_gate_element(
            gate_element,
            gating_namespace,
            data_type_namespace
        )

        # First, check the dimensions for transformation references
        # There shouldn't be one, as FJ uses the dimension ID to lookup transforms.
        for dim in dimensions:
            if dim.transformation_ref is not None:
                raise NotImplementedError("FlowJo ellipse with transformations is not yet supported")

        # Get the foci points of the ellipse, contained in
        # a 'foci' element, that holds 2 'vertex' elements
        self.foci = self._parse_foci_elements(gate_element, gating_namespace, data_type_namespace)
        self.edge_vertices = self._parse_edge_elements(gate_element, gating_namespace, data_type_namespace)

        super().__init__(
            gate_name,
            dimensions
        )

    @staticmethod
    def _parse_coordinate_elements(parent_element, gating_namespace, data_type_namespace):
        coord_els = parent_element.findall(
            '%s:coordinate' % gating_namespace,
            namespaces=parent_element.nsmap
        )

        coordinates = []

        for coord_el in coord_els:
            value = xml_utils.find_attribute_value(coord_el, data_type_namespace, 'value')
            if value is None:
                raise ValueError(
                    'A coordinate must have only 1 value (line %d)' % coord_el.sourceline
                )

            coordinates.append(float(value))

        return coordinates

    def _parse_foci_elements(self, gate_element, gating_namespace, data_type_namespace):
        foci_el = gate_element.find(
            '%s:foci' % gating_namespace,
            namespaces=gate_element.nsmap
        )

        foci = []

        foci_vertex_els = foci_el.findall(
            '%s:vertex' % gating_namespace,
            namespaces=gate_element.nsmap
        )

        if len(foci_vertex_els) <= 1:
            raise ValueError(
                'Ellipsoids must have at least 2 dimensions (line %d)' % gate_element.sourceline
            )

        for foci_vertex_el in foci_vertex_els:
            coordinates = self._parse_coordinate_elements(foci_vertex_el, gating_namespace, data_type_namespace)
            foci.append(np.array(coordinates))

        return np.array(foci)

    def _parse_edge_elements(self, gate_element, gating_namespace, data_type_namespace):
        # Next, we'll parse the edge vertices
        edge_el = gate_element.find(
            '%s:edge' % gating_namespace,
            namespaces=gate_element.nsmap
        )

        edge_vertices = []

        edge_vertex_els = edge_el.findall(
            '%s:vertex' % gating_namespace,
            namespaces=gate_element.nsmap
        )

        if len(edge_vertex_els) < 4:
            raise ValueError(
                'FlowJo ellipsoids must have 4 edge points (line %d)' % gate_element.sourceline
            )

        for edge_vertex_el in edge_vertex_els:
            coordinates = self._parse_coordinate_elements(edge_vertex_el, gating_namespace, data_type_namespace)
            edge_vertices.append(np.array(coordinates))

        return np.array(edge_vertices)

    def convert_to_polygon_gate(self, transforms, n_vertices=128):
        """
        Converts this WSPEllipsoidGate to a regular PolygonGate that is compatible for analysis in FlowKit
        :param transforms: list of transforms to use for gate dimensions (must be in same order as self.dimensions)
        :param n_vertices: number of polygon vertices to approximate the ellipse
        :return: PolygonGate instance
        """
        # FlowJo stores ellipsoid vertex values differently from any other gate.
        # They are stored in the binned "display space", so range from 0.0 - 256.0.
        # The binned space is linear over the transform range.
        #
        # To convert to a polygon:
        #     1. Determine center & rotation angle from foci
        #     2. Translate foci & edge vertices such that center is at origin
        #     3. Rotate foci & edge vertices such that major/minor axes are || to x/y axes
        #     4. Determine major axis orientation (x vs y-axis)
        #     5. Use foci & major axis to determine minor axis (2nd FJ point is unreliable)
        #     6. Generate new x, y points from ellipse definition for set of angles
        #     7. Rotate & translate coordinates back to original orientation
        #     8. Scale any dimensions using biex transform
        #     9. Create PolygonGate from the new set of coordinates
        # Find center of ellipse
        foci = copy.deepcopy(self.foci) / 256.0
        center = (foci[0] + foci[1]) / 2.0

        # Determine rotation of ellipse
        slope = (foci[1][1] - foci[0][1]) / (foci[1][0] - foci[0][0])
        theta_rad = np.arctan(slope)
        cos, sin = np.cos(theta_rad), np.sin(theta_rad)
        r = np.array(((cos, -sin), (sin, cos)))

        # Translate foci & edge vertices to the origin
        foci_origin = foci - center
        edge_vertices_origin = (copy.deepcopy(self.edge_vertices) / 256.0) - center

        # According to FlowJo devs, edge vertices are ordered as:
        #     1st & 2nd points are major axis
        #     3rd & 4th points are minor axis
        # Rotate edge vertices
        # Only need are one major & one minor point since the other is symmetric
        foci_rotated = _rotate_point_around_point(foci_origin[0], r)
        rv1 = _rotate_point_around_point(edge_vertices_origin[0], r)
        rv3 = _rotate_point_around_point(edge_vertices_origin[2], r)

        # However, I don't trust that the 1st point is always the major
        # axis or if it is always on x or y, so we'll make sure.
        # Use absolute values & find max
        rv1 = np.abs(rv1)
        rv3 = np.abs(rv3)
        rv1_max_pos = rv1.argmax()
        rv3_max_pos = rv3.argmax()

        if rv1_max_pos == rv3_max_pos:
            raise ValueError(
                "Cannot determine major axis of FlowJo ellipse gate '%s'" % self.gate_name
            )

        rv1_max_val = rv1[rv1_max_pos]
        rv3_max_val = rv3[rv3_max_pos]

        if rv1_max_val >= rv3_max_val:
            # rv1 is major axis (even if a circle)
            a = rv1_max_val
        else:
            # rv3 is major axis
            a = rv3_max_val

        # Also, calculate b from foci and found 'a', since the
        # minor vertex stored by FlowJo seems off
        b = np.sqrt(np.abs((foci_rotated[0]) ** 2 - (a ** 2)))

        # Calculate set of angles for getting points on ellipse
        angles = [2 * np.pi * (i / n_vertices) for i in range(n_vertices)]

        # Calculate x, y coordinates for each of the angles
        # x = a * cos(θ)
        # y = b * sin(θ)
        if rv1_max_pos == 0:
            # major axis is the x-axis
            x = a * np.cos(angles)
            y = b * np.sin(angles)
        else:
            # minor axis is the x-axis
            x = b * np.cos(angles)
            y = a * np.sin(angles)

        # rotate ellipse to the original orientation, then translate
        inv_r = np.linalg.inv(r)
        xy = np.vstack([x, y]).T
        xy_rot_trans = np.dot(xy, inv_r) + center

        # the final complication is the different scaling of biex transforms
        for i, xform in enumerate(transforms):
            if isinstance(xform, WSPBiexTransform):
                # biex transform is always scaled from 0-4096
                xform_range = 4096.0
            else:
                # all others are scaled from 0-1
                xform_range = 1.0

            xy_rot_trans[:, i] *= xform_range

        # can finally create the Vertex instances for our polygon
        vertices = [Vertex((p_x, p_y)) for p_x, p_y in xy_rot_trans]

<<<<<<< HEAD
        return EllipsoidGate(self.gate_name, self.dimensions, center, cov_mat, distance_square)
=======
        return PolygonGate(self.gate_name, self.parent, self.dimensions, vertices)
>>>>>>> d79e28f2

    def apply(self, df_events):
        """
        WSPEllipsoid gate is not intended to be used externally & does not support apply()
        :param df_events:
        """
        pass<|MERGE_RESOLUTION|>--- conflicted
+++ resolved
@@ -239,11 +239,7 @@
         # can finally create the Vertex instances for our polygon
         vertices = [Vertex((p_x, p_y)) for p_x, p_y in xy_rot_trans]
 
-<<<<<<< HEAD
-        return EllipsoidGate(self.gate_name, self.dimensions, center, cov_mat, distance_square)
-=======
-        return PolygonGate(self.gate_name, self.parent, self.dimensions, vertices)
->>>>>>> d79e28f2
+        return PolygonGate(self.gate_name, self.dimensions, vertices)
 
     def apply(self, df_events):
         """
